[package]
name = "smve"
authors = ["ItsSunnyMonster"]
description = "A voxel engine written in Rust."
readme = "README.md"
repository = "https://github.com/smve-rs/smve"
keywords = ["voxel", "engine", "rust", "game", "open-source"]
categories = ["game-development", "graphics", "game-engines"]
version = "0.1.1"
edition = "2021"
license = "MIT OR Apache-2.0"
exclude = [
  ".github/*",
  ".husky/*",
  ".vscode/*",
  ".idea/*",
  "images/*",
  "icon/*",
  "scripts/*",
  "commitlint.config.js",
  "package.json",
  "package-lock.json",
]

[[bin]]
name = "smve"
path = "src/main.rs"
doc = true

# See more keys and their definitions at https://doc.rust-lang.org/cargo/reference/manifest.html

[dependencies]
bevy_app = "0.14.0"
bevy_ecs = { version = "0.14.0", features = ["multi_threaded"] }
bevy_tasks = { version = "0.14.0", features = ["multi_threaded"] }
pollster = "0.3.0"
<<<<<<< HEAD
wgpu = "22.0.0"
winit = "0.30.3"
=======
wgpu = "0.20.1"
winit = "0.30.4"
>>>>>>> 8e716feb
raw-window-handle = "0.6.2"
cfg-if = "1.0.0"
tracing = "0.1.40"
tracing-subscriber = { version = "0.3.18", features = ["env-filter"] }
tracing-panic = "0.1.2"
tracing-log = "0.2.0"
humantime = "2.1.0"
async-channel = "2.3.1"
smve_macros = { path = "crates/smve_macros", version = "0.1.1" }

# Dependencies for file logging
chrono = { version = "0.4.38", optional = true }
flate2 = { version = "1.0.30", optional = true }

# Chrome tracing
tracing-chrome = { version = "0.7.2", optional = true }

[features]
default = ["log-to-console"]
log-to-file = ["dep:flate2", "dep:chrono"]
log-to-console = []
trace = ["dep:tracing-chrome", "dep:chrono", "bevy_app/trace", "bevy_ecs/trace"]
windowed = []
dist = ["log-to-file", "windowed"]

[profile.dev]
opt-level = 1

[profile.dev.package."*"]
opt-level = 3

[lints.clippy]
type_complexity = "allow"
missing_docs_in_private_items = "deny"

[build-dependencies]
winres = "0.1.12"

[profile.dist]
inherits = "release"
strip = true
lto = true

[package.metadata.bundle]
identifier = "co.sunnymonster.smve"
icon = ["images/icon.icns"]<|MERGE_RESOLUTION|>--- conflicted
+++ resolved
@@ -34,13 +34,8 @@
 bevy_ecs = { version = "0.14.0", features = ["multi_threaded"] }
 bevy_tasks = { version = "0.14.0", features = ["multi_threaded"] }
 pollster = "0.3.0"
-<<<<<<< HEAD
 wgpu = "22.0.0"
-winit = "0.30.3"
-=======
-wgpu = "0.20.1"
 winit = "0.30.4"
->>>>>>> 8e716feb
 raw-window-handle = "0.6.2"
 cfg-if = "1.0.0"
 tracing = "0.1.40"
